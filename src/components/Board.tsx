import React, { useState, useMemo, useCallback } from 'react';
import {
  DndContext,
  DragEndEvent,
  DragOverEvent,
  DragOverlay,
  DragStartEvent,
  PointerSensor,
  useSensor,
  useSensors,
  useDroppable,
  closestCenter,
} from '@dnd-kit/core';
import { Task, ColumnType, TaskStatus } from '../types';
import { TASK_STATUSES, COLUMN_TYPES, COLORS } from '../constants';
import Card from './Card';
import TaskModal from './TaskModal';
import './Board.css';

interface EditingState {
  isModalOpen: boolean;
  selectedTaskId: string | null;
  isCreating: boolean;
}

interface BoardProps {
  tasks: Task[];
  onTaskUpdate: (task: Task) => void;
  onTaskCreate: (task: Omit<Task, 'id' | 'createdAt' | 'updatedAt'>) => void;
  editingState?: EditingState;
  onEditingStateChange?: (state: EditingState) => void;
  onFileImport: (file: File) => void;
  onExport: () => void;
}

<<<<<<< HEAD
interface DroppableColumnProps {
  columnName: string;
  columnTasks: Task[];
  getColumnColor: (columnName: string) => string;
  handleEditTask: (task: Task) => void;
  activeTask: Task | null;
  getTaskIds: (tasks: Task[]) => string[];
}

const DroppableColumn: React.FC<DroppableColumnProps> = ({
  columnName,
  columnTasks,
  getColumnColor,
  handleEditTask,
  activeTask,
  getTaskIds
}) => {
  const { setNodeRef, isOver } = useDroppable({
    id: columnName,
  });

  console.log('DroppableColumn rendered:', columnName, 'isOver:', isOver);

  return (
    <div className="column" role="region" aria-label={`${columnName} tasks`}>
      <div 
        className="column-header"
        style={{ borderTopColor: getColumnColor(columnName) }}
      >
        <h3>{columnName}</h3>
        <span className="task-count" aria-label={`${columnTasks.length} tasks`}>
          {columnTasks.length}
        </span>
      </div>
      <div 
        ref={setNodeRef}
        className={`column-content ${isOver ? 'column-content--over' : ''}`}
        role="list"
        data-column-id={columnName}
        style={{ minHeight: '200px' }} // Ensure droppable area even when empty
      >
        {columnTasks.map(task => (
          <div key={task.id} role="listitem">
            <Card 
              task={task} 
              onEdit={handleEditTask}
              isDragging={activeTask?.id === task.id}
            />
          </div>
        ))}
        {columnTasks.length === 0 && (
          <div className="empty-column" role="status" aria-live="polite">
            No tasks in this column
          </div>
        )}
      </div>
    </div>
  );
};


const Board: React.FC<BoardProps> = ({ tasks, onTaskUpdate, onTaskCreate, onFileImport, onExport }) => {
  const [columnType, setColumnType] = useState<ColumnType>(COLUMN_TYPES.STATUS);
  const [selectedTask, setSelectedTask] = useState<Task | null>(null);
  const [isModalOpen, setIsModalOpen] = useState(false);
  const [isCreating, setIsCreating] = useState(false);
  const [activeTask, setActiveTask] = useState<Task | null>(null);

  // Configure sensors for drag & drop
  const sensors = useSensors(
    useSensor(PointerSensor, {
      activationConstraint: {
        distance: 8,
      },
    })
  );
=======
const Board: React.FC<BoardProps> = ({ 
  tasks, 
  onTaskUpdate, 
  onTaskCreate,
  editingState: externalEditingState,
  onEditingStateChange,
  onFileImport,
  onExport
}) => {
  const [columnType, setColumnType] = useState<ColumnType>(COLUMN_TYPES.STATUS);
  
  // Use external editing state if provided, otherwise use internal state
  const [internalEditingState, setInternalEditingState] = useState({
    isModalOpen: false,
    selectedTaskId: null as string | null,
    isCreating: false
  });
  
  const editingState = externalEditingState || internalEditingState;
  const setEditingState = onEditingStateChange || setInternalEditingState;
  
  // Get selected task from tasks array
  const selectedTask = editingState.selectedTaskId 
    ? tasks.find(task => task.id === editingState.selectedTaskId) || null
    : null;

>>>>>>> ba5fd0cd
  const [isDragOver, setIsDragOver] = useState(false);

  const columns = useMemo(() => {
    switch (columnType) {
      case COLUMN_TYPES.STATUS:
        return {
          [TASK_STATUSES.TODO]: tasks.filter(task => task.status === TASK_STATUSES.TODO),
          [TASK_STATUSES.IN_PROGRESS]: tasks.filter(task => task.status === TASK_STATUSES.IN_PROGRESS),
          [TASK_STATUSES.IN_REVIEW]: tasks.filter(task => task.status === TASK_STATUSES.IN_REVIEW),
          [TASK_STATUSES.DONE]: tasks.filter(task => task.status === TASK_STATUSES.DONE),
        };
      case COLUMN_TYPES.EPIC:
        const epicGroups: Record<string, Task[]> = {};
        tasks.forEach(task => {
          const epic = task.epic || 'No Epic';
          if (!epicGroups[epic]) {
            epicGroups[epic] = [];
          }
          epicGroups[epic].push(task);
        });
        return epicGroups;
      case COLUMN_TYPES.SPRINT:
        const sprintGroups: Record<string, Task[]> = {};
        tasks.forEach(task => {
          const sprint = task.sprint || 'No Sprint';
          if (!sprintGroups[sprint]) {
            sprintGroups[sprint] = [];
          }
          sprintGroups[sprint].push(task);
        });
        return sprintGroups;
      default:
        return {};
    }
  }, [tasks, columnType]);

  const handleEditTask = useCallback((task: Task) => {
    setEditingState({
      isModalOpen: true,
      selectedTaskId: task.id,
      isCreating: false
    });
  }, [setEditingState]);

  const handleCreateTask = useCallback(() => {
    setEditingState({
      isModalOpen: true,
      selectedTaskId: null,
      isCreating: true
    });
  }, [setEditingState]);

  const handleModalClose = useCallback(() => {
    setEditingState({
      isModalOpen: false,
      selectedTaskId: null,
      isCreating: false
    });
  }, [setEditingState]);

  const handleTaskSave = useCallback((task: Task | Omit<Task, 'id' | 'createdAt' | 'updatedAt'>) => {
    if (editingState.isCreating) {
      onTaskCreate(task as Omit<Task, 'id' | 'createdAt' | 'updatedAt'>);
    } else {
      onTaskUpdate(task as Task);
    }
    handleModalClose();
  }, [editingState.isCreating, onTaskCreate, onTaskUpdate, handleModalClose]);

  const getColumnColor = useCallback((columnName: string) => {
    if (columnType === COLUMN_TYPES.STATUS) {
      return COLORS.STATUS[columnName as keyof typeof COLORS.STATUS] || COLORS.STATUS.DEFAULT;
    }
    return COLORS.STATUS.DEFAULT;
  }, [columnType]);

  // Drag & Drop handlers
  const handleDragStart = useCallback((event: DragStartEvent) => {
    const task = tasks.find(t => t.id === event.active.id);
    setActiveTask(task || null);
  }, [tasks]);

  const handleDragOver = useCallback((event: DragOverEvent) => {
    // We'll handle the actual movement in handleDragEnd
    // This is just for visual feedback
  }, []);

  const handleDragEnd = useCallback((event: DragEndEvent) => {
    const { active, over } = event;
    setActiveTask(null);

    console.log('Drag end:', { activeId: active.id, overId: over?.id });

    if (!over || active.id === over.id) return;

    const activeTask = tasks.find(t => t.id === active.id);
    if (!activeTask) return;

    console.log('Active task:', activeTask);
    console.log('Column type:', columnType);
    console.log('Over ID:', over.id);

    // Handle moving between columns (status change)
    if (columnType === COLUMN_TYPES.STATUS) {
      const overColumnId = over.id as string;
      
      console.log('Task statuses:', Object.values(TASK_STATUSES));
      console.log('Checking if overColumnId is a status:', overColumnId, Object.values(TASK_STATUSES).includes(overColumnId as TaskStatus));
      
      // Check if we're dropping on a column (status)
      if (Object.values(TASK_STATUSES).includes(overColumnId as TaskStatus)) {
        if (activeTask.status !== overColumnId) {
          console.log('Updating task status from', activeTask.status, 'to', overColumnId);
          const updatedTask = { ...activeTask, status: overColumnId as TaskStatus, updatedAt: new Date() };
          onTaskUpdate(updatedTask);
        }
        return;
      }

      // Handle reordering within the same column
      const overTask = tasks.find(t => t.id === over.id);
      if (overTask && activeTask.status === overTask.status) {
        console.log('Reordering within same column');
        // Find tasks in the same column
        const columnTasks = tasks.filter(t => t.status === activeTask.status);
        const oldIndex = columnTasks.findIndex(t => t.id === active.id);
        const newIndex = columnTasks.findIndex(t => t.id === over.id);

        if (oldIndex !== newIndex) {
          // For now, we'll just handle the visual reordering
          // In a real app, you'd want to persist the order
        }
      }
    }
  }, [tasks, columnType, onTaskUpdate]);

  // Get sorted task IDs for the sortable context
  const getTaskIds = useCallback((columnTasks: Task[]) => {
    return columnTasks.map(task => task.id);
  }, []);

  // File drag & drop handlers
  const handleFileInputChange = useCallback((event: React.ChangeEvent<HTMLInputElement>) => {
    const file = event.target.files?.[0];
    if (file && file.type === 'text/markdown') {
      onFileImport(file);
    } else if (file) {
      alert('Please select a valid Markdown (.md) file.');
    }
    // Reset input value to allow re-importing the same file
    event.target.value = '';
  }, [onFileImport]);

  const handleFileDragOver = useCallback((event: React.DragEvent) => {
    event.preventDefault();
    setIsDragOver(true);
  }, []);

  const handleFileDragLeave = useCallback((event: React.DragEvent) => {
    event.preventDefault();
    setIsDragOver(false);
  }, []);

  const handleFileDrop = useCallback((event: React.DragEvent) => {
    event.preventDefault();
    setIsDragOver(false);
    
    const file = event.dataTransfer.files[0];
    if (file && file.type === 'text/markdown') {
      onFileImport(file);
    } else if (file) {
      alert('Please drop a valid Markdown (.md) file.');
    }
  }, [onFileImport]);

  return (
    <DndContext
      sensors={sensors}
      collisionDetection={closestCenter}
      onDragStart={handleDragStart}
      onDragEnd={handleDragEnd}
    >
      <div 
        className={`board ${isDragOver ? 'drag-over' : ''}`}
        onDragOver={handleFileDragOver}
        onDragLeave={handleFileDragLeave}
        onDrop={handleFileDrop}
      >
        <div className="board-header">
          <h1>Taskdown Board</h1>
          <div className="board-controls">
            <div className="view-selector">
              <label htmlFor="column-type-select">Group by:</label>
              <select 
                id="column-type-select"
                value={columnType} 
                onChange={(e) => setColumnType(e.target.value as ColumnType)}
                aria-label="Select column grouping method"
              >
                <option value={COLUMN_TYPES.STATUS}>Status</option>
                <option value={COLUMN_TYPES.EPIC}>Epic</option>
                <option value={COLUMN_TYPES.SPRINT}>Sprint</option>
              </select>
            </div>

            <div className="file-controls">
              <input
                type="file"
                id="file-input"
                accept=".md,text/markdown"
                onChange={handleFileInputChange}
                style={{ display: 'none' }}
              />
              <button 
                className="import-btn" 
                onClick={() => document.getElementById('file-input')?.click()}
                aria-label="Import markdown file"
              >
                📁 Import
              </button>
              <button 
                className="export-btn" 
                onClick={onExport}
                aria-label="Export to markdown file"
              >
                💾 Export
              </button>
            </div>
            
            <button 
              className="add-task-btn" 
              onClick={handleCreateTask}
              aria-label="Add new task"
            >
              + Add Task
            </button>
          </div>
        </div>

        <div className="board-columns">
          {isDragOver && (
            <div className="drag-overlay">
              <div className="drag-message">
                <span>📁</span>
                <p>Drop your Markdown file here to import</p>
              </div>
            </div>
          )}
          {Object.entries(columns).map(([columnName, columnTasks]) => (
            <DroppableColumn
              key={columnName}
              columnName={columnName}
              columnTasks={columnTasks}
              getColumnColor={getColumnColor}
              handleEditTask={handleEditTask}
              activeTask={activeTask}
              getTaskIds={getTaskIds}
            />
          ))}
        </div>

        <DragOverlay>
          {activeTask ? (
            <Card 
              task={activeTask} 
              onEdit={() => {}} 
              isDragging={true}
            />
          ) : null}
        </DragOverlay>

        {isModalOpen && (
          <TaskModal
            task={selectedTask}
            isOpen={isModalOpen}
            onClose={handleModalClose}
            onSave={handleTaskSave}
            isCreating={isCreating}
          />
        )}
      </div>
<<<<<<< HEAD
    </DndContext>
=======

      {editingState.isModalOpen && (
        <TaskModal
          task={selectedTask}
          isOpen={editingState.isModalOpen}
          onClose={handleModalClose}
          onSave={handleTaskSave}
          isCreating={editingState.isCreating}
        />
      )}
    </div>
>>>>>>> ba5fd0cd
  );
};

export default Board;<|MERGE_RESOLUTION|>--- conflicted
+++ resolved
@@ -33,14 +33,12 @@
   onExport: () => void;
 }
 
-<<<<<<< HEAD
 interface DroppableColumnProps {
   columnName: string;
   columnTasks: Task[];
   getColumnColor: (columnName: string) => string;
   handleEditTask: (task: Task) => void;
   activeTask: Task | null;
-  getTaskIds: (tasks: Task[]) => string[];
 }
 
 const DroppableColumn: React.FC<DroppableColumnProps> = ({
@@ -49,17 +47,14 @@
   getColumnColor,
   handleEditTask,
   activeTask,
-  getTaskIds
 }) => {
   const { setNodeRef, isOver } = useDroppable({
     id: columnName,
   });
 
-  console.log('DroppableColumn rendered:', columnName, 'isOver:', isOver);
-
   return (
     <div className="column" role="region" aria-label={`${columnName} tasks`}>
-      <div 
+      <div
         className="column-header"
         style={{ borderTopColor: getColumnColor(columnName) }}
       >
@@ -68,7 +63,7 @@
           {columnTasks.length}
         </span>
       </div>
-      <div 
+      <div
         ref={setNodeRef}
         className={`column-content ${isOver ? 'column-content--over' : ''}`}
         role="list"
@@ -77,8 +72,8 @@
       >
         {columnTasks.map(task => (
           <div key={task.id} role="listitem">
-            <Card 
-              task={task} 
+            <Card
+              task={task}
               onEdit={handleEditTask}
               isDragging={activeTask?.id === task.id}
             />
@@ -94,26 +89,10 @@
   );
 };
 
-
-const Board: React.FC<BoardProps> = ({ tasks, onTaskUpdate, onTaskCreate, onFileImport, onExport }) => {
-  const [columnType, setColumnType] = useState<ColumnType>(COLUMN_TYPES.STATUS);
-  const [selectedTask, setSelectedTask] = useState<Task | null>(null);
-  const [isModalOpen, setIsModalOpen] = useState(false);
-  const [isCreating, setIsCreating] = useState(false);
-  const [activeTask, setActiveTask] = useState<Task | null>(null);
-
-  // Configure sensors for drag & drop
-  const sensors = useSensors(
-    useSensor(PointerSensor, {
-      activationConstraint: {
-        distance: 8,
-      },
-    })
-  );
-=======
-const Board: React.FC<BoardProps> = ({ 
-  tasks, 
-  onTaskUpdate, 
+// Start of the Board component, combining props from `main`
+const Board: React.FC<BoardProps> = ({
+  tasks,
+  onTaskUpdate,
   onTaskCreate,
   editingState: externalEditingState,
   onEditingStateChange,
@@ -121,23 +100,34 @@
   onExport
 }) => {
   const [columnType, setColumnType] = useState<ColumnType>(COLUMN_TYPES.STATUS);
-  
-  // Use external editing state if provided, otherwise use internal state
+
+  // From copilot/fix: Add state for drag & drop
+  const [activeTask, setActiveTask] = useState<Task | null>(null);
+
+  // From main: Use controlled component logic for editing state
   const [internalEditingState, setInternalEditingState] = useState({
     isModalOpen: false,
     selectedTaskId: null as string | null,
     isCreating: false
   });
-  
+
   const editingState = externalEditingState || internalEditingState;
   const setEditingState = onEditingStateChange || setInternalEditingState;
-  
-  // Get selected task from tasks array
-  const selectedTask = editingState.selectedTaskId 
+
+  // From main: Logic to derive the selected task
+  const selectedTask = editingState.selectedTaskId
     ? tasks.find(task => task.id === editingState.selectedTaskId) || null
     : null;
 
->>>>>>> ba5fd0cd
+  // From copilot/fix: Configure sensors for drag & drop
+  const sensors = useSensors(
+    useSensor(PointerSensor, {
+      activationConstraint: {
+        distance: 8, // Require mouse to move 8px to start dragging
+      },
+    })
+  );
+  
   const [isDragOver, setIsDragOver] = useState(false);
 
   const columns = useMemo(() => {
@@ -419,10 +409,6 @@
           />
         )}
       </div>
-<<<<<<< HEAD
-    </DndContext>
-=======
-
       {editingState.isModalOpen && (
         <TaskModal
           task={selectedTask}
@@ -433,7 +419,6 @@
         />
       )}
     </div>
->>>>>>> ba5fd0cd
   );
 };
 
