--- conflicted
+++ resolved
@@ -15,7 +15,6 @@
   tasks: Task[];
   onTaskUpdate: (task: Task) => void;
   onTaskCreate: (task: Omit<Task, 'id' | 'createdAt' | 'updatedAt'>) => void;
-<<<<<<< HEAD
   editingState?: EditingState;
   onEditingStateChange?: (state: EditingState) => void;
 }
@@ -43,7 +42,6 @@
   const selectedTask = editingState.selectedTaskId 
     ? tasks.find(task => task.id === editingState.selectedTaskId) || null
     : null;
-=======
   onFileImport: (file: File) => void;
   onExport: () => void;
 }
@@ -54,7 +52,6 @@
   const [isModalOpen, setIsModalOpen] = useState(false);
   const [isCreating, setIsCreating] = useState(false);
   const [isDragOver, setIsDragOver] = useState(false);
->>>>>>> 4bb7e072
 
   const columns = useMemo(() => {
     switch (columnType) {
